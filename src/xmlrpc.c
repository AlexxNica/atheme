--- conflicted
+++ resolved
@@ -1267,25 +1267,12 @@
 					p++;
 			}
 		}
-<<<<<<< HEAD
-		if (diff > avail)
-			break;
-		if (diff != 0)
-			memmove(ptr + oldlen + diff, ptr + oldlen, left + 1 - oldlen);
-
-		memcpy(ptr, new, newlen);
-		ptr += newlen;
-		left -= oldlen;
-	}
-	return s;
-=======
 		else
 			*q++ = *p++;
 	}
 	*q = '\0';
 
 	return buf;
->>>>>>> b55f6d1b
 }
 
 int xmlrpc_myNumToken(const char *str, const char dilim)
